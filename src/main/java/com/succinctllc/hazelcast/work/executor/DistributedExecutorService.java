--- conflicted
+++ resolved
@@ -200,86 +200,6 @@
             return new HazelcastWork(topology.getName(), partitionAdapter.createWorkId(task), task);
         }
     }
-<<<<<<< HEAD
-	
-	//TODO: make HazelcastWork package protected, detect if we are resubmitting if command instanceof HazelcastWork
-	protected void doExecute(HazelcastWork wrapper, boolean isResubmitting) {
-		TimerContext ctx = null;
-		if(statisticsEnabled) {
-			ctx = workAddedTimer.time();
-		}
-		
-		try {		
-			WorkId workKey = wrapper.getWorkId();
-			boolean executeTask = true;
-			
-			/*
-			 * with acknowledgeWorkSubmition, we will sit in this loop until a 
-			 * node accepts our work item.  Currently, a node will accept as long as
-			 * a MemberLeftException is not thrown
-			 */
-			int tries = 0;
-			while(++tries <= MAX_SUBMIT_TRIES) {
-	    		if(isResubmitting) {
-	    		    wrapper.setSubmissionCount(wrapper.getSubmissionCount()+1);
-	    		    topology.getPendingWork().put(workKey.getId(), wrapper);
-	    		} else {
-	    		    executeTask = topology.getPendingWork().putIfAbsent(workKey.getId(), wrapper) == null;
-	    		}
-	    		
-	    		if(executeTask) {
-	    		    Member m = memberRouter.next();
-	    	        if(m == null) {
-	    	            LOGGER.log(Level.WARNING, "Work submitted to writeAheadLog but no members are online to do the work.");
-	    	            return;
-	    	        }
-	    	        
-	    	        DistributedTask<Boolean> task = new DistributedTask<Boolean>(new SubmitWorkTask(wrapper, topology.getName()), m);
-	    	        workDistributor.execute(task);
-	    	        
-	    	        if(this.acknowledgeWorkSubmittion) {
-	        	        try {
-	                        if(task.get()) {
-	                        	if(worksAdded != null)
-	                        		worksAdded.mark();
-	                        	return;
-	                        } else {
-	                            LOGGER.log(Level.INFO, "The member "+m+" did not accept the work.  Trying to resubmit to another node");
-	                            isResubmitting = true;
-	                        }
-	                    } catch (InterruptedException e) {
-	                        Thread.currentThread().interrupt();
-	                        LOGGER.log(Level.WARNING, "Thread was interrupted waiting for work to be submitted", e);
-	                        return;
-	                    } catch (MemberLeftException e) {
-	                        //resubmit the work to another node
-	                        LOGGER.log(Level.WARNING, "Member left, trying to resubmit work to another node");
-	                        isResubmitting = true;
-	                    } catch (ExecutionException e) {
-	                        //TODO: improve this - we may need to retry here... for example if a node indicated it doesn't want to do the work
-	                        throw new RuntimeException("An error ocurred while distributing work", e);
-	                    }
-	    	        } else {
-	    	        	if(worksAdded != null)
-	    	        		worksAdded.mark();
-	    	        	return;
-	    	        }
-	    		} else {
-	    		    LOGGER.log(Level.FINE, workKey.getId()+" is already in the system to be worked on. I will not resubmit it");
-	    		    return;
-	    		}
-			}
-			
-			if(tries > MAX_SUBMIT_TRIES) {
-			    throw new RuntimeException("Unable to submit work to nodes. I tried "+MAX_SUBMIT_TRIES+" times.");
-			}
-		
-		} finally {
-			if(ctx != null)
-				ctx.stop();
-		}
-	}
-=======
     
     //TODO: make HazelcastWork package protected, detect if we are resubmitting if command instanceof HazelcastWork
     protected void doExecute(HazelcastWork wrapper, boolean isResubmitting) {
@@ -335,7 +255,6 @@
                 ctx.stop();
         }
     }
->>>>>>> 21c83e6c
 
     public <T> Future<T> submit(Callable<T> task) {
         HazelcastWork work = createHazelcastWorkWrapper(task);
